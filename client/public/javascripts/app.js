var Button, Container, Field, Help, InfoLine, Line, Subtitle, Title, a, button, div, h1, h2, img, input, label, p, span, _ref;

_ref = React.DOM, div = _ref.div, p = _ref.p, img = _ref.img, span = _ref.span, a = _ref.a, label = _ref.label, input = _ref.input, h1 = _ref.h1, h2 = _ref.h2, button = _ref.button;

Line = React.createClass({
  render: function() {
    var className;
    className = this.props.className;
    if (className == null) {
      className = 'mtl';
    }
    return div({
      className: "line clearfix " + className
    }, this.props.children);
  }
});

Container = React.createClass({
  render: function() {
    var className;
    className = 'container ';
    if (this.props.className) {
      className += this.props.className;
    }
    return div({
      className: className
    }, this.props.children);
  }
});

Title = React.createClass({
  render: function() {
    return Line(null, div({
      className: "title"
    }, h1({
      ref: this.props.ref
    }, img({
      id: 'help',
      src: 'client/public/icon/happycloud.png'
    }), this.props.text)));
  }
});

Subtitle = React.createClass({
  render: function() {
    return h2({}, this.props.text);
  }
});

Button = React.createClass({
  render: function() {
    return button({
      className: "btn btn-cozy " + this.props.className,
      ref: this.props.ref,
      onClick: this.props.onClick
    }, this.props.text);
  }
});

Field = React.createClass({
  getInitialState: function() {
    return {
      error: null
    };
  },
  render: function() {
    var _base;
    if ((_base = this.props).type == null) {
      _base.type = 'text';
    }
    return Line(null, label({
      className: 'mod w100 mrm'
    }, this.props.label), input({
      type: this.props.type,
      className: "mt1 " + this.props.fieldClass,
      ref: this.props.inputRef,
      defaultValue: this.props.defaultValue,
      onChange: this.onChange,
      onClick: this.props.onClick,
      onKeyUp: this.props.onKeyUp,
      placeholder: this.props.placeholder,
      id: this.props.inputId
    }), this.state.error ? p({
      className: 'error'
    }, this.state.error) : void 0);
  },
  getValue: function() {
    return this.refs[this.props.inputRef].getDOMNode().value;
  },
  setValue: function(val) {
    return this.refs[this.props.inputRef].getDOMNode().value = val;
  },
  isValid: function() {
    return this.getValue() !== '';
  },
  setError: function(err) {
    return this.setState({
      error: t(err)
    });
  },
  getError: function() {
    return 'value is missing';
  },
  onChange: function() {
    var val;
    val = this.refs[this.props.inputRef].getDOMNode().value;
    if (val === '') {
      this.setState({
        error: t(this.getError())
      });
    } else {
      this.setState({
        error: null
      });
    }
    return this.props.onChange();
  }
});

Help = React.createClass({
  getInitialState: function() {
    return {
      error: null
    };
  },
  render: function() {
    var _base;
    if ((_base = this.props).type == null) {
      _base.type = 'text';
    }
    return Line(null, label({
      className: 'mod w100 mrm'
    }, this.props.label), input({
      type: this.props.type,
      className: "mt1 " + this.props.fieldClass,
      ref: this.props.inputRef,
      defaultValue: this.props.defaultValue,
      value: this.props.value,
      onChange: this.onChange,
      onKeyUp: this.props.onKeyUp,
      placeholder: this.props.placeholder,
      id: this.props.inputId
    }), button({
      className: "btn help",
      onMouseOver: this.props.onMouseOver,
      onMouseLeave: this.props.onMouseLeave
    }, img({
      id: 'help',
      src: 'client/public/icon/help.png'
    })), this.state.description ? p({
      className: 'description'
    }, this.state.description) : void 0, this.state.error ? p({
      className: 'error'
    }, this.state.error) : void 0);
  },
  getValue: function() {
    return this.refs[this.props.inputRef].getDOMNode().value;
  },
  setValue: function(val) {
    return this.refs[this.props.inputRef].getDOMNode().value = val;
  },
  displayDescription: function(desc) {
    return this.setState({
      description: t(desc)
    });
  },
  unDisplayDescription: function() {
    return this.setState({
      description: null
    });
  },
  isValid: function() {
    return this.getValue() !== '';
  },
  setError: function(err) {
    return this.setState({
      error: t(err)
    });
  },
  getError: function() {
    return 'value is missing';
  },
  onChange: function() {
    var val;
    val = this.refs[this.props.inputRef].getDOMNode().value;
    if (val === '') {
      this.setState({
        error: t(this.getError())
      });
    } else {
      this.setState({
        error: null
      });
    }
    return this.props.onChange();
  }
});

InfoLine = React.createClass({
  render: function() {
    var value;
    if (this.props.link != null) {
      value = span(null, a({
        href: "" + this.props.link.type + "://" + this.props.value
      }, this.props.value));
    } else {
      value = span(null, this.props.value);
    }
    return Line({
      className: 'line mts'
    }, span({
      className: 'mod w100p left'
    }, "" + this.props.label + ":"), span({
      className: 'mod left'
    }, value));
  }
});
;var config, configDir, configHelpers, configPath, device, fs, homedir, keys, path;

path = require('path-extra');

fs = require('fs-extra');

homedir = path.homedir();

configDir = path.join(homedir, '.cozy-desktop');

configPath = path.join(configDir, 'config.json');

fs.ensureDirSync(configDir);

fs.ensureFileSync(configPath);

if (fs.readFileSync(configPath).toString() === '') {
  fs.writeFileSync(configPath, JSON.stringify({
    devices: {}
  }, null, 2));
}

config = require(configPath || {
  devices: {}
});

keys = Object.keys(config.devices);

if (keys.length > 0) {
  device = config.devices[keys[0]];
}

if (device == null) {
  device = {};
}

configHelpers = {
  saveConfigSync: function(deviceConfig) {
    var key, value;
    delete config.devices[device.deviceName];
    for (key in deviceConfig) {
      value = deviceConfig[key];
      device[key] = deviceConfig[key];
    }
    config.devices[device.deviceName] = device;
    fs.writeFileSync(configPath, JSON.stringify(config, null, 2));
    return console.log('Configuration file successfully updated');
  },
  getState: function() {
    if (device.deviceName == null) {
      return 'INTRO';
    } else if (device.path == null) {
      return 'STEP1';
    } else if ((device.url == null) || (device.deviceId == null)) {
      return 'STEP2';
    } else {
      return 'STATE';
    }
  }
};
;var StateView;

StateView = React.createClass({
  getInitialState: function() {
    return {
      logs: [],
      sync: false
    };
  },
  render: function() {
    var i, log, logs, state, syncButtonLabel, _i, _len, _ref;
    logs = [];
    if (this.state.logs.length === 0) {
      logs.push(Line({
        className: 'smaller'
      }, 'nothing to notice...'));
    } else {
      i = 0;
      _ref = this.state.logs;
      for (_i = 0, _len = _ref.length; _i < _len; _i++) {
        log = _ref[_i];
        logs.push(Line({
          key: "log-" + (i++),
          className: 'smaller'
        }, log));
      }
      logs.reverse();
    }
    if (this.state.sync) {
      state = t('on');
      syncButtonLabel = t('stop sync');
    } else {
      state = t('off');
      syncButtonLabel = t('start sync');
    }
    return Container({
      className: 'line'
    }, Title({
      text: 'Cozy Desktop'
    }), Container({
      className: 'mod w50 left'
    }, Subtitle({
      text: 'Parameters'
    }), InfoLine({
      label: t('device name'),
      value: device.deviceName
    }), InfoLine({
      label: t('path'),
      link: {
        type: 'file'
      },
      value: device.path
    }), InfoLine({
      label: t('url'),
      value: device.url
    }), InfoLine({
      label: t('sync state'),
      value: state
    })), Container({
      className: 'mod w50 left'
    }, Subtitle({
      text: 'Actions'
    }), Line({
      className: 'mts'
    }, Button({
      className: 'left action',
      onClick: this.onSyncClicked,
      text: syncButtonLabel
    })), Line({
      className: 'mtm'
    }, Button({
      className: 'smaller',
      onClick: this.onDeleteConfigurationClicked,
      text: t('delete configuration')
    }))), Line(null), Line(null, Subtitle({
      text: 'Logs'
    }), logs, Line(null, Button({
      className: 'left smaller',
      onClick: this.clearLogs,
      text: t('clear logs')
    }))));
  },
  onSyncClicked: function() {
    return this.sync({
      force: false
    });
  },
  sync: function(options) {
    var filesystem, gui, notifier, open, pouch, publisher, replication;
    notifier = require('node-notifier');
    replication = require('./backend/replication');
    filesystem = require('./backend/filesystem');
    publisher = require('./backend/publisher');
    pouch = require('./backend/db');
    gui = require('nw.gui');
    open = require('open');
    if (this.state.sync) {
      this.setState({
        sync: false
      });
      replication.cancelReplication();
      this.displayLog('Synchronization is off');
      notifier.notify({
        title: 'Synchronization has been stopped',
        icon: 'client/public/icon/bighappycloud.png'
      });
      return menu.items[10].label = 'Start synchronization';
    } else {
      this.displayLog('Synchronization is on...');
      this.displayLog('First synchronization can take a while to init...');
      this.setState({
        sync: true
      });
      menu.items[10].label = 'Stop synchronization';
      notifier.notify({
        title: 'Synchronization is on',
        message: 'First synchronization can take a while to init',
        icon: 'client/public/icon/bighappycloud.png'
      });
      tray.icon = 'client/public/icon/icon_sync.png';
      pouch.addAllFilters(function() {
        filesystem.watchChanges(true, true);
        return replication.runReplication({
          force: options.force
        });
      });
      publisher.on('firstSyncDone', (function(_this) {
        return function() {
          tray.icon = 'client/public/icon/icon.png';
          return _this.displayLog("Successfully synchronized");
        };
      })(this));
      publisher.on('downloadingRemoteChanges', (function(_this) {
        return function() {
          return _this.displayLog('Downloading missing files from remote...');
        };
      })(this));
      publisher.on('binaryDownloadStdebug', (function(_this) {
        return function(path) {
          tray.icon = 'client/public/icon/icon_sync.png';
          return _this.displayLog("File " + path + " is downloading...");
        };
      })(this));
      publisher.on('binaryDownloaded', (function(_this) {
        return function(path) {
          tray.icon = 'client/public/icon/icon.png';
          _this.displayLog("File " + path + " downloaded");
          return _this.fileModification(path);
        };
      })(this));
      publisher.on('applyingChanges', (function(_this) {
        return function() {
          return tray.icon = 'client/public/icon/icon_sync.png';
        };
      })(this));
      publisher.on('changesApplied', (function(_this) {
        return function() {
          return tray.icon = 'client/public/icon/icon.png';
        };
      })(this));
      publisher.on('fileDeleted', (function(_this) {
        return function(path) {
          return _this.displayLog("File " + path + " deleted");
        };
      })(this));
      publisher.on('fileMoved', (function(_this) {
        return function(info) {
          var newPath, previousPath;
          previousPath = info.previousPath, newPath = info.newPath;
          _this.displayLog("File moved: " + previousPath + " -> " + newPath);
          return _this.fileModification(newPath);
        };
      })(this));
      publisher.on('folderDeleted', (function(_this) {
        return function(path) {
          return _this.displayLog("Folder " + path + " deleted");
        };
      })(this));
      publisher.on('folderMoved', (function(_this) {
        return function(info) {
          var newPath, previousPath;
          previousPath = info.previousPath, newPath = info.newPath;
          return _this.displayLog("Folder moved: " + previousPath + " -> " + newPath);
        };
      })(this));
      publisher.on('uploadingLocalChanges', (function(_this) {
        return function() {
          return _this.displayLog('Uploading modifications to remote...');
        };
      })(this));
      publisher.on('uploadBinary', (function(_this) {
        return function(path) {
          tray.icon = 'client/public/icon/icon_sync.png';
          return _this.displayLog("File " + path + " is uploading...");
        };
      })(this));
      publisher.on('binaryUploaded', (function(_this) {
        return function(path) {
          tray.icon = 'client/public/icon/icon.png';
          _this.displayLog("File " + path + " uploaded");
          return _this.fileModification(path);
        };
      })(this));
      publisher.on('fileAddedLocally', (function(_this) {
        return function(path) {
          return _this.displayLog("File " + path + " locally added");
        };
      })(this));
      publisher.on('fileDeletedLocally', (function(_this) {
        return function(path) {
          return _this.displayLog("File " + path + " locally deleted");
        };
      })(this));
      publisher.on('fileDeletedLocally', (function(_this) {
        return function(path) {
          return _this.displayLog("File " + path + " locally deleted");
        };
      })(this));
      publisher.on('fileModificationLocally', (function(_this) {
        return function(path) {
          return _this.displayLog("File " + path + " locally changed");
        };
      })(this));
      publisher.on('folderAddedLocally', (function(_this) {
        return function(path) {
          return _this.displayLog("Folder " + path + " locally added");
        };
      })(this));
      return publisher.on('folderDeletedLocally', (function(_this) {
        return function(path) {
          return _this.displayLog("Folder " + path + " locally deleted");
        };
      })(this));
    }
  },
  clearLogs: function() {
    return this.setState({
      logs: []
    });
  },
  displayLog: function(log) {
    var logs, moment;
    logs = this.state.logs;
    moment = require('moment');
    logs.push(moment().format('HH:MM:SS ') + log);
    this.setState({
      logs: logs
    });
    tray.tooltip = log;
    if (log.length > 40) {
      log.substring(0, 37);
      log = log + '...';
    }
    return menu.items[5].label = log;
  },
  fileModification: function(file) {
    var modMenu;
    modMenu = menu.items[6].submenu;
    modMenu.insert(new gui.MenuItem({
      type: 'normal',
      label: file,
      click: function() {
        return open(file);
      }
    }));
    if (modMenu.items.length > 12) {
      return modMenu.removeAt(modMenu.items.length - 3);
    }
  },
  onDeleteConfigurationClicked: function() {
    var config, filesystem, fs, replication;
    replication = require('./backend/replication');
    filesystem = require('./backend/filesystem');
    config = require('./backend/config');
    fs = require('fs-extra');
    this.setState({
      sync: false
    });
    replication.cancelReplication();
    filesystem.changes.kill();
    return fs.remove(configDir, function(err) {
      alert(t('Configuration deleted.'));
      tray.remove();
      return renderState('INTRO');
    });
  },
  onDeleteFilesClicked: function() {
    var del;
    del = require('del');
    return del("" + device.path + "/*", {
      force: true
    }, function(err) {
      if (err) {
        console.log(err);
      }
      return alert(t('All files were successfully deleted.'));
    });
  }
});
;var en;

en = {
  'cozy files configuration 2 on 2': 'Configure your device (2/2)',
  'cozy files configuration 1 on 2': 'Register your device (1/2)',
  'directory to synchronize your data': 'Synchronized folder:',
  'your device name': 'The device name:',
  'your remote url': 'The web URL of your Cozy',
  'your remote password': 'The password you use to connect to your Cozy:',
  'go back to previous step': '< Previous step',
  'save your device information and go to step 2': 'Save then go to next step >',
  'register device and synchronize': 'Register then go to next step >',
  'start configuring your device': 'Start to configure your device and sync your files',
  'welcome to the cozy desktop': 'Welcome to the Cozy Desktop, the module that syncs your computer with your Cozy!',
  'path': 'Path',
  'url': 'URL',
  'resync all': 'Resync All',
  'Laptop': 'Laptop',
  'delete configuration': 'Delete configuration',
  'delete configuration and files': 'Delete configuration and files',
  'on': 'on',
  'off': 'off',
  'stop sync': 'Stop sync',
  'device name': 'Device name',
  'sync state': 'Sync state',
  'clear logs': 'Clear logs',
  'delete files': 'Delete files',
  'start sync': 'Start sync',
  'value is missing': 'A value is required for this field.',
  'bad credentials': "Cozy url and password don't correspond.",
  'not found': "Can you check your cozy url.",
  'device description': "The device name is used to sign up to your Cozy. You'll be able to manage your device access in your cozy via this name.",
  'path description': 'Path of the folder where you will see your cozy files',
  'device already used': "This device name is already used. Could you change it, please.",
  'first step text': "Prior to register your computer to your Cozy, we need information about it.",
  'second step text': "It's time to register your computer to your Cozy\n(your password won't be stored)."
};
;var fr;

fr = {
  'cozy files configuration 2 on 2': 'Configuration de votre appareil (2/2)',
  'cozy files configuration 1 on 2': 'Enregistrer votre appareil (1/2)',
  'directory to synchronize your data': 'Dossier synchronisé :',
  'your device name': 'Nom de votre appareil :',
<<<<<<< HEAD
  'your remote url': "L'adresse de votre Cozy :",
  'your remote password': 'Le mot de passe de votre Cozy :',
  'go back to previous step': '〈 Etape précédente',
  'save your device information and go to step 2': "Sauvegarder puis aller à l'étape suivante 〉",
  'register device and synchronize': "Enregistrer puis aller à l'étape suivante 〉",
  'start configuring your device': 'Démarrer la configuration de votre appareil et synchroniser vos fichiers',
  'welcome to the cozy desktop': 'Bienvenue sur Cozy Desktop, le module qui vous permet de synchroniser votre ordinateur avec votre Cozy !',
=======
  'your remote url': "L'URL de votre Cozy :",
  'your remote password': 'Le mot de passe de votre Cozy :',
  'go back to previous step': '< Etape précédente',
  'save your device information and go to step 2': "Sauvegarder puis aller à l'étape suivante >",
  'register device and synchronize': "Enregistrer puis aller à l'étape suivante >",
  'start configuring your device': 'Démarrer la configuration de votre appareil et synchroniser vos fichiers',
  'welcome to the cozy desktop': 'Bienvenue sur Cozy Desktop, le module qui permet de synchroniser votre ordinateur avec votre Cozy!',
>>>>>>> 84171043
  'path': 'Chemin',
  'url': 'URL',
  'Laptop': 'MonOrdinateur',
  'resync all': 'Tout resynchroniser',
<<<<<<< HEAD
  'delete configuration': 'Supprimer la configuration',
=======
  'delete configuration': 'Suppression de la configuration',
>>>>>>> 84171043
  'delete configuration and files': 'Suppression de la configuration et des fichiers',
  'on': 'en cours',
  'off': 'arrêtée',
  'stop sync': 'Stopper la synchronisation',
  'device name': 'Nom',
  'sync state': 'Sync',
  'clear logs': 'Supprimer les logs',
<<<<<<< HEAD
  'delete files': 'Supprimer mes fichiers',
  'start sync': 'Démarrer la synchronisation',
  'value is missing': 'Une valeur est nécessaire pour ce champ.',
  'bad credentials': "L'adresse et le mot de passe de votre Cozy ne correspondent pas.",
  'not found': "Votre Cozy n'est pas accessible, veuillez vérifier son adresse.",
  'device description': "Exemple : 'MonOrdinateur', 'FixePerso', 'LaptopPro', ...\nLe nom de votre appareil permet de l'enregistrer auprès de votre Cozy. Cela vous permettra par la suite de gérer les accès de votre appareil dans l'interface de votre Cozy. ",
  'path description': 'Chemin du dossier où seront stockés les fichiers de votre Cozy.',
  'device already used': "Ce nom d'appareil est déjà utilisé pour un autre appareil. Veuillez en choisir un autre.",
  'first step text': "Nous allons pouvoir maintenant configurer votre appareil.",
  'second step text': "Enregistrer votre appareil auprès de votre Cozy. Votre mot de passe ne sera pas sauvegardé."
=======
  'delete files': 'Suppression des fichiers',
  'start sync': 'Démarrer la synchronisation',
  'value is missing': 'Une valeur est nécéssaire pour ce champ.',
  'bad credentials': "L'url et le mot de passe de votre cozy ne correspondent pas.",
  'not found': "Votre cozy n'est pas accessible, veuillez vérifier l'url.",
  'device description': "Le nom de votre appareil permet de l'enregistrer auprès de votre Cozy. \nCela vous permettra par la suite de gérer les accès de votre appareil dans l'interface de votre Cozy. \nExemple : 'MonOrdinateur', 'FixePerso', 'LaptopPro', ...",
  'path description': 'Chemin du dossier où seront stocké les fichiers de votre cozy.',
  'device already used': "Ce nom d'appareil est déjà utilisé pour un autre appareil. Veuillez en choisir un autre.",
  'first step text': "Nous allons pouvoir maintenant configurer votre appareil.",
  'second step text': "Enregistrer votre appareil auprès de votre Cozy ; votre mot de passe ne sera pas sauvegardé."
>>>>>>> 84171043
};
;var isValidForm;

isValidForm = function(fields) {
  var field, _i, _len;
  for (_i = 0, _len = fields.length; _i < _len; _i++) {
    field = fields[_i];
    if (!field.isValid()) {
      return false;
    }
  }
  return true;
};
;var config, displayTrayMenu, gui, open, remoteConfig;

gui = require('nw.gui');

open = require('open');

config = require('./backend/config');

remoteConfig = config.getConfig();

displayTrayMenu = function() {
  var lastModificationsMenu, setDiskSpace;
  this.tray = new gui.Tray({
    icon: 'client/public/icon/icon.png'
  });
  this.menu = new gui.Menu();
  this.menu.append(new gui.MenuItem({
    type: 'normal',
    label: 'Open Cozy Files in a web browser',
    click: function() {
      return open("" + remoteConfig.url + "/apps/files");
    }
  }));
  this.menu.append(new gui.MenuItem({
    type: 'normal',
    label: "Open '" + (path.basename(remoteConfig.path)) + "' directory",
    click: function() {
      return open(device.path);
    }
  }));
  this.menu.append(new gui.MenuItem({
    type: 'separator'
  }));
  this.menu.append(new gui.MenuItem({
    type: 'normal',
    label: 'Refreshing available space...',
    enabled: false
  }));
  this.menu.append(new gui.MenuItem({
    type: 'separator'
  }));
  this.menu.append(new gui.MenuItem({
    type: 'normal',
    label: 'Synchronizing...',
    enabled: false
  }));
  lastModificationsMenu = new gui.Menu();
  lastModificationsMenu.append(new gui.MenuItem({
    type: 'separator'
  }));
  lastModificationsMenu.append(new gui.MenuItem({
    type: 'normal',
    label: 'Show logs',
    click: function() {
      return win.show();
    }
  }));
  this.menu.append(new gui.MenuItem({
    type: 'normal',
    label: 'Last modifications',
    submenu: lastModificationsMenu
  }));
  this.menu.append(new gui.MenuItem({
    type: 'separator'
  }));
  this.menu.append(new gui.MenuItem({
    type: 'normal',
    label: 'Parameters',
    click: function() {
      return win.show();
    }
  }));
  this.menu.append(new gui.MenuItem({
    type: 'separator'
  }));
  this.menu.append(new gui.MenuItem({
    type: 'normal',
    label: 'Start synchronization',
    click: (function(_this) {
      return function() {
        return currentComponent.onSyncClicked();
      };
    })(this)
  }));
  this.menu.append(new gui.MenuItem({
    type: 'normal',
    label: 'Quit',
    click: function() {
      return win.close(true);
    }
  }));
  this.tray.menu = this.menu;
  this.tray.on('click', function() {
    return win.show();
  });
  setDiskSpace = function() {
    return config.getDiskSpace((function(_this) {
      return function(err, res) {
        var percentage;
        if (res) {
          percentage = (res.diskSpace.usedDiskSpace / res.diskSpace.totalDiskSpace) * 100;
          return _this.menu.items[3].label = "" + (Math.round(percentage)) + "% of " + res.diskSpace.totalDiskSpace + "GB used";
        }
      };
    })(this));
  };
  return setInterval(function() {
    return setDiskSpace();
  }, 20000);
};
;var win;

win = gui.Window.get();

win.setMaximumSize(600, 800);

win.setMinimumSize(600, 800);

win.setResizable(false);

win.setPosition('center');

win.on('close', function() {
  return win.hide();
});
;var ConfigFormStepOne, ConfigFormStepTwo, Intro, cozyPassword, cozyUrl;

Intro = React.createClass({
  render: function() {
    return Container(null, div({
      className: 'intro txtcenter mtl'
    }, img({
      id: 'logo',
      src: 'client/public/icon/bighappycloud.png'
    }), p({
      className: 'mtl biggest'
    }, t('welcome to the cozy desktop')), Button({
      className: 'mtl bigger pam',
      onClick: this.onEnterClicked,
      text: t('start configuring your device')
    })));
  },
  onEnterClicked: function() {
    return renderState('STEP1');
  }
});

cozyUrl = "";

cozyPassword = "";

ConfigFormStepOne = React.createClass({
  getInitialState: function() {
    var isDeviceName, isPath;
    isDeviceName = (this.props.url != null) && this.props.url !== '';
    isPath = (this.props.path != null) && this.props.path !== '';
    return {
      validForm: isDeviceName && isPath
    };
  },
  render: function() {
    var buttonClass;
    buttonClass = 'right';
    if (!this.state.validForm) {
      buttonClass += ' disabled';
    }
    return Container(null, Title({
      text: t('cozy files configuration 1 on 2')
    }), Line({
      className: 'explanation'
    }, p(null, t('second step text'))), Field({
      label: t('your remote url'),
      fieldClass: 'w300p',
      inputRef: 'remoteUrl',
      defaultValue: this.props.url,
      ref: 'remoteUrlField',
      placeholder: 'john.cozycloud.cc',
      onChange: this.onFieldChanged,
      onKeyUp: this.onUrlKeyUp
    }), Field({
      label: t('your remote password'),
      fieldClass: 'w300p',
      type: 'password',
      inputRef: 'remotePassword',
      defaultValue: this.props.remotePassword,
      ref: 'remotePasswordField',
      onChange: this.onFieldChanged,
      onKeyUp: this.onPasswordKeyUp,
      onClick: this.onCompleteUrl
    }), Line(null, Button({
      className: buttonClass,
      ref: 'nextButton',
      onClick: this.onSaveButtonClicked,
      text: t('register device and synchronize')
    })));
  },
  componentDidMount: function() {
    var node;
    node = this.refs.remoteUrlField.refs.remoteUrl.getDOMNode();
    return $(node).focus();
  },
  onFieldChanged: function() {
    var fieldPassword, fieldUrl;
    fieldUrl = this.refs.remoteUrlField;
    fieldPassword = this.refs.remotePasswordField;
    return this.setState({
      validForm: isValidForm([fieldUrl, fieldPassword])
    });
  },
  onUrlKeyUp: function(event) {
    var node;
    if (event.keyCode === 13) {
      node = this.refs.remotePasswordField.refs.remotePassword.getDOMNode();
      return $(node).focus();
    }
  },
  onCompleteUrl: function() {
    var fieldUrl;
    fieldUrl = this.refs.remoteUrlField.getValue();
    if (fieldUrl && fieldUrl.indexOf('.') === -1) {
      return this.refs.remoteUrlField.setValue(fieldUrl + ".cozycloud.cc");
    }
  },
  onPasswordKeyUp: function(event) {
    var fieldUrl;
    fieldUrl = this.refs.remoteUrlField;
    if (event.keyCode === 13) {
      this.onSaveButtonClicked();
    }
    this.onCompleteUrl();
    return fieldUrl.setError("");
  },
  onSaveButtonClicked: function() {
    var config, fieldPassword, fieldUrl, options, password, replication, url;
    fieldUrl = this.refs.remoteUrlField;
    fieldPassword = this.refs.remotePasswordField;
    if (isValidForm([fieldUrl, fieldPassword])) {
      config = require('./backend/config');
      replication = require('./backend/replication');
      url = fieldUrl.getValue();
      if (url.indexOf('http') < 0) {
        url = "https://" + (fieldUrl.getValue());
      }
      password = fieldPassword.getValue();
      cozyUrl = url;
      cozyPassword = password;
      options = {
        url: url,
        password: password
      };
      return replication.checkCredentials(options, function(err) {
        if (err && err === "getaddrinfo ENOTFOUND") {
          return fieldUrl.setError('not found');
        } else if (err != null) {
          return fieldUrl.setError("bad credentials");
        } else {
          return renderState('STEP2');
        }
      });
    }
  }
});

ConfigFormStepTwo = React.createClass({
  getInitialState: function() {
    var isDeviceName, isPath;
    isDeviceName = (this.props.deviceName != null) && this.props.deviceName !== '';
    isPath = (this.props.path != null) && this.props.path !== '';
    return {
      validForm: isDeviceName && isPath
    };
  },
  render: function() {
    var buttonClass;
    buttonClass = 'right';
    if (!this.state.validForm) {
      buttonClass += ' disabled';
    }
    return Container(null, Title({
      text: t('cozy files configuration 2 on 2')
    }), Line({
      className: 'explanation'
    }, p(null, t('first step text'))), Help({
      label: t('your device name'),
      fieldClass: 'w300p',
      inputRef: 'deviceName',
      defaultValue: this.props.deviceName,
      ref: 'deviceNameField',
      onChange: this.onDeviceNameChanged,
      onMouseOver: this.onDisplayDevice,
      onMouseLeave: this.onUnDisplayDevice
    }), Help({
      label: t('directory to synchronize your data'),
      fieldClass: 'w500p',
      inputRef: 'path',
      type: 'file',
      defaultValue: this.props.path,
      ref: 'devicePathField',
      inputId: 'folder-input',
      onChange: this.onPathChanged,
      onMouseOver: this.onDisplayPath,
      onMouseLeave: this.onUnDisplayPath
    }), Line(null, Button({
      className: 'left',
      ref: 'backButton',
      onClick: this.onBackButtonClicked,
      text: t('go back to previous step')
    }), Button({
      className: buttonClass,
      onClick: this.onSaveButtonClicked,
      text: t('save your device information and go to step 2')
    })));
  },
  componentDidMount: function() {
    return this.refs.deviceNameField.setValue(t('Laptop'));
  },
  onDisplayDevice: function() {
    var fieldName;
    fieldName = this.refs.deviceNameField;
    return fieldName.displayDescription('device description');
  },
  onUnDisplayDevice: function() {
    var fieldName;
    fieldName = this.refs.deviceNameField;
    return fieldName.unDisplayDescription();
  },
  onDisplayPath: function() {
    var fieldPath;
    fieldPath = this.refs.devicePathField;
    return fieldPath.displayDescription('path description');
  },
  onUnDisplayPath: function() {
    var fieldPath;
    fieldPath = this.refs.devicePathField;
    return fieldPath.unDisplayDescription();
  },
  onBackButtonClicked: function() {
    return renderState('STEP1');
  },
  onDeviceNameChanged: function() {
    var fieldName, fieldPath;
    fieldName = this.refs.deviceNameField;
    fieldPath = this.refs.devicePathField;
    return this.setState({
      validForm: isValidForm([fieldName, fieldPath])
    });
  },
  onPathChanged: function(event, files, label) {
    var fieldName, fieldPath;
    fieldName = this.refs.deviceNameField;
    fieldPath = this.refs.devicePathField;
    return this.setState({
      validForm: isValidForm([fieldName, fieldPath])
    });
  },
  onSaveButtonClicked: function() {
    var config, fieldName, fieldPath, options, replication, saveConfig;
    fieldName = this.refs.deviceNameField;
    fieldPath = this.refs.devicePathField;
    if (this.state.validForm) {
      config = require('./backend/config');
      replication = require('./backend/replication');
      config.updateSync({
        deviceName: fieldName.getValue(),
        path: fieldPath.getValue()
      });
      device.deviceName = fieldName.getValue();
      device.path = fieldPath.getValue();
      saveConfig = function(err, credentials) {
        var options;
        if (err) {
          console.log(err);
          alert("An error occured while registering your device. " + err);
          return renderState('STEP1');
        } else {
          options = {
            url: cozyUrl,
            deviceId: credentials.id,
            devicePassword: credentials.password
          };
          config.updateSync(options);
          console.log('Remote Cozy properly configured to work ' + 'with current device.');
          return renderState('STATE');
        }
      };
      options = {
        url: cozyUrl,
        deviceName: device.deviceName,
        password: cozyPassword
      };
      return replication.registerDevice(options, function(err, credentials) {
        if (err != null) {
          return fieldName.setError("device already used");
        } else {
          return saveConfig(err, credentials);
        }
      });
    }
  }
});
;var renderState;

renderState = function(state) {
  var getCurrentComponent;
  getCurrentComponent = function(state) {
    switch (state) {
      case 'INTRO':
        win.show();
        return Intro();
      case 'STEP1':
        win.show();
        return ConfigFormStepOne(device);
      case 'STEP2':
        win.show();
        return ConfigFormStepTwo(device);
      case 'STEP3':
        win.show();
        return ConfigFormStepThree(device);
      case 'STATE':
        displayTrayMenu();
        return StateView(device);
      default:
        win.show();
        return Intro();
    }
  };
  this.currentComponent = React.renderComponent(getCurrentComponent(state), document.body);
  if (state === 'STATE') {
    this.currentComponent.onSyncClicked();
  }
  if (state === 'STEP2') {
    return $("#folder-input").attr('nwdirectory', '');
  }
};

window.onload = function() {
  var locale, locales, polyglot;
  window.__DEV__ = window.location.hostname === 'localhost';
  locale = window.locale || window.navigator.language || "en";
  locales = {};
  polyglot = new Polyglot();
  locales = en;
  if (process.env.LANG.indexOf('fr') === 0) {
    locales = fr;
  }
  polyglot.extend(locales);
  window.t = polyglot.t.bind(polyglot);
  win.hide();
  return renderState(configHelpers.getState());
};
;
//# sourceMappingURL=app.js.map<|MERGE_RESOLUTION|>--- conflicted
+++ resolved
@@ -618,7 +618,6 @@
   'cozy files configuration 1 on 2': 'Enregistrer votre appareil (1/2)',
   'directory to synchronize your data': 'Dossier synchronisé :',
   'your device name': 'Nom de votre appareil :',
-<<<<<<< HEAD
   'your remote url': "L'adresse de votre Cozy :",
   'your remote password': 'Le mot de passe de votre Cozy :',
   'go back to previous step': '〈 Etape précédente',
@@ -626,24 +625,11 @@
   'register device and synchronize': "Enregistrer puis aller à l'étape suivante 〉",
   'start configuring your device': 'Démarrer la configuration de votre appareil et synchroniser vos fichiers',
   'welcome to the cozy desktop': 'Bienvenue sur Cozy Desktop, le module qui vous permet de synchroniser votre ordinateur avec votre Cozy !',
-=======
-  'your remote url': "L'URL de votre Cozy :",
-  'your remote password': 'Le mot de passe de votre Cozy :',
-  'go back to previous step': '< Etape précédente',
-  'save your device information and go to step 2': "Sauvegarder puis aller à l'étape suivante >",
-  'register device and synchronize': "Enregistrer puis aller à l'étape suivante >",
-  'start configuring your device': 'Démarrer la configuration de votre appareil et synchroniser vos fichiers',
-  'welcome to the cozy desktop': 'Bienvenue sur Cozy Desktop, le module qui permet de synchroniser votre ordinateur avec votre Cozy!',
->>>>>>> 84171043
   'path': 'Chemin',
   'url': 'URL',
   'Laptop': 'MonOrdinateur',
   'resync all': 'Tout resynchroniser',
-<<<<<<< HEAD
   'delete configuration': 'Supprimer la configuration',
-=======
-  'delete configuration': 'Suppression de la configuration',
->>>>>>> 84171043
   'delete configuration and files': 'Suppression de la configuration et des fichiers',
   'on': 'en cours',
   'off': 'arrêtée',
@@ -651,7 +637,6 @@
   'device name': 'Nom',
   'sync state': 'Sync',
   'clear logs': 'Supprimer les logs',
-<<<<<<< HEAD
   'delete files': 'Supprimer mes fichiers',
   'start sync': 'Démarrer la synchronisation',
   'value is missing': 'Une valeur est nécessaire pour ce champ.',
@@ -662,18 +647,6 @@
   'device already used': "Ce nom d'appareil est déjà utilisé pour un autre appareil. Veuillez en choisir un autre.",
   'first step text': "Nous allons pouvoir maintenant configurer votre appareil.",
   'second step text': "Enregistrer votre appareil auprès de votre Cozy. Votre mot de passe ne sera pas sauvegardé."
-=======
-  'delete files': 'Suppression des fichiers',
-  'start sync': 'Démarrer la synchronisation',
-  'value is missing': 'Une valeur est nécéssaire pour ce champ.',
-  'bad credentials': "L'url et le mot de passe de votre cozy ne correspondent pas.",
-  'not found': "Votre cozy n'est pas accessible, veuillez vérifier l'url.",
-  'device description': "Le nom de votre appareil permet de l'enregistrer auprès de votre Cozy. \nCela vous permettra par la suite de gérer les accès de votre appareil dans l'interface de votre Cozy. \nExemple : 'MonOrdinateur', 'FixePerso', 'LaptopPro', ...",
-  'path description': 'Chemin du dossier où seront stocké les fichiers de votre cozy.',
-  'device already used': "Ce nom d'appareil est déjà utilisé pour un autre appareil. Veuillez en choisir un autre.",
-  'first step text': "Nous allons pouvoir maintenant configurer votre appareil.",
-  'second step text': "Enregistrer votre appareil auprès de votre Cozy ; votre mot de passe ne sera pas sauvegardé."
->>>>>>> 84171043
 };
 ;var isValidForm;
 
