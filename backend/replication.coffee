--- conflicted
+++ resolved
@@ -132,11 +132,7 @@
     # retrieved.
     runSync: ->
         replication.startSeq = config.getSeq()
-<<<<<<< HEAD
-        replication.opts.live = true
-=======
-
->>>>>>> 5819ce17
+
         url = replication.url
         opts =
             filter: (doc) ->
