Promise  = require 'bluebird'
fs       = require 'fs'
mkdirp   = require 'mkdirp'
touch    = require 'touch'
path     = require 'path'
uuid     = require 'node-uuid'
mime     = require 'mime'
chokidar = require 'chokidar'
log      = require('printit')
           prefix: 'Data Proxy | filesystem'

config   = require './config'
pouch    = require './db'
binary   = require './binary'
async = require 'async'
events = require 'events'


remoteConfig = config.getConfig()


changeHandler =  (task, callback) =>
    deviceName = config.getDeviceName()

    switch task.operation
        when 'put'
            if task.file?
                filesystem.createFileDoc task.file, callback
        when 'get'
            if task.file?
                binary.fetchOne deviceName, task.file, callback
            else
                binary.fetchAll deviceName, callback
        else
            # rebuild
            if task.file?
                filesystem.buildTree task.file, callback
            else
                filesystem.buildTree null, callback


filesystem =

    # Changes is the queue of operations, it contains
    # files that are being downloaded, and files to upload.
<<<<<<< HEAD
    changes: async.queue (task, callback) ->
        deviceName = config.getDeviceName()

        switch task.operation
            when 'post'
                if task.file?
                    module.exports.createFileDoc task.file, true, callback
            when 'put'
                if task.file?
                    module.exports.createFileDoc task.file, false, callback
            when 'get'
                if task.file?
                    binary.fetchOne deviceName, task.file, callback
                else
                    binary.fetchAll deviceName, callback
            when 'delete'
                if task.file?
                    module.exports.deleteDoc task.file, callback
            else
                # rebuild
                if task.file?
                    @buildTree task.file, callback
                else
                    @buildTree null, callback
    , 1
=======
    changes: async.queue changeHandler, 1
>>>>>>> 592f3aa0

    watchingLocked: false

    infoPublisher: new events.EventEmitter

    makeDirectoryFromDoc: (doc, callback) ->
        doc = doc.value
        absPath = path.join remoteConfig.path, doc.path, doc.name
        dirPaths = module.exports.getPaths absPath

        # Create directory
        updateDates = (err) =>
            if err
                callback err
            else
                module.exports.infoPublisher.emit 'directoryCreated', absPath

                # Update directory information
                creationDate = new Date(doc.creationDate)
                modificationDate = new Date(doc.lastModification)
                absPath = dirPaths.absolute
                fs.utimes absPath, creationDate, modificationDate, callback

        mkdirp dirPaths.absolute, updateDates


    touchFileFromDoc: (doc, callback) ->
        doc = doc.value
        absPath = path.join remoteConfig.path, doc.path, doc.name
        filePaths = module.exports.getPaths absPath

        # Update file information
        changeUtimes = (err) ->
            creationDate = new Date(doc.creationDate)
            modificationDate = new Date(doc.lastModification)
            absPath = filePaths.absolute
            fs.utimes absPath, creationDate, modificationDate, ->
                callback()

        # Create empty file
        touchFile = (err, binaryDoc) =>
            if err and err.status isnt 404
                callback err
            else
                # Move binary if exists, otherwise touch the file
                if binaryDoc? and fs.existsSync binaryDoc.path
                    binary.moveFromDoc binaryDoc, filePaths.absolute, changeUtimes
                else
                    module.exports.infoPublisher.emit 'fileTouched', absPath
                    touch filePaths.absolute, changeUtimes

        # Get binary metadata
        getBinary = (err) ->
            if err
                callback err
            else
                pouch.db.get doc.binary.file.id, touchFile

        # Ensure parent directory exists
        mkdirp filePaths.absParent, getBinary


    buildTree: (filePath, callback) ->
        # If filePath argument is set, rebuild FS information for this file only
        if filePath?
            filePaths = @getPaths filePath
            log.info "Updating file info: #{filePaths.relative}"
        else
            filePaths = @getPaths remoteConfig.path
            log.info "Rebuilding filesystem tree"

        makeFiles = (err, result) =>
            if err then callback err
            docs = result['rows']
            async.eachSeries docs, @touchFileFromDoc, callback

        getFiles = (err) =>
            if err
                callback err
            else
                #pouch.db.query 'file/all', makeFiles
                pouch.allFiles false, makeFiles

        createFileFilters = (err) =>
            if err then throw new Error err
            pouch.addFilter 'file', (err) =>
                if err
                    callback err
                else
                    pouch.addFilter 'binary', getFiles

        makeDirectories =  (err, result) =>
            if err then callback err
            docs = result['rows']
            async.eachSeries docs, @makeDirectoryFromDoc, createFileFilters

        getFolders = (err) =>
            if err
                callback err
            else
                #pouch.db.query 'folder/all', makeDirectories
                pouch.allFolders false, makeDirectories

        createFolderFilter = () ->
            pouch.addFilter 'folder', getFolders

        createFolderFilter()


    createDirectoryContentDoc: (dirPath, callback) ->
        dirPaths = @getPaths dirPath

        #log.info "Add directory and its content: #{dirPaths.relative}"
        log.info "Add directory and its content: #{dirPaths.relative}"

        # Create the directory itself first
        @createDirectoryDocAsync(dirPaths.absolute).bind(@)

        # List directory content
        .then -> fs.readdir dirPaths.absolute

        .each (file) ->
            filePath = path.join dirPaths.absolute, file

            # Get stats
            fs.lstat(filePath).bind(@)

            # Create directory or file document
            .then (stats) ->
                if stats.isDirectory()
                    @createDirectoryContentDoc filePath
                else if stats.isFile()
                    @changes.push { operation: 'put', file: filePath }, ->

        .nodeify callback


    createDirectoryDoc: (dirPath, ignoreExisting, callback) ->
        dirPaths = @getPaths dirPath

        putDirectoryDocument = (newDoc) ->
            pouch.db.put newDoc, (err, res) ->
                if err
                    callback err
                else
                    callback null, res

        updateDirectoryInformation = (existingDoc, newDoc) ->
            newDoc._id = existingDoc._id
            newDoc._rev = existingDoc._rev
            newDoc.creationDate = existingDoc.creationDate
            newDoc.tags = existingDoc.tags
            if new Date(existingDoc.lastModification) \
             > new Date(newDoc.lastModification)
                newDoc.lastModification = existingDoc.lastModification
            return newDoc

        checkDirectoryExistence = (newDoc) ->
            pouch.allFolders false, (err, existingDocs) ->
                if err and err.status isnt 404
                    callback err
                else
                    if existingDocs
                        # Loop through existing directories
                        for existingDoc in existingDocs.rows
                            existingDoc = existingDoc.value
                            if  existingDoc.name is newDoc.name \
                            and existingDoc.path is newDoc.path
                                # Directory already exists
                                if ignoreExisting
                                    return callback null
                                else
                                    newDoc = updateDirectoryInformation existingDoc, newDoc


                    # Create or update directory document
                    putDirectoryDocument newDoc

        updateDirectoryStats = (newDoc) ->
            fs.stat dirPaths.absolute, (err, stats) ->
                newDoc.creationDate = stats.mtime
                newDoc.lastModification = stats.mtime

                checkDirectoryExistence newDoc

        createParentDirectory = (newDoc) =>
            @createDirectoryDoc dirPaths.absParent, true, (err, res) ->
                if err
                    log.error "An error occured at parent directory's creation"
                    callback err
                else
                    updateDirectoryStats newDoc

        checkDirectoryLocation = () =>
            if not @isInSyncDir(dirPath) or not fs.existsSync(dirPaths.absolute)
               unless dirPath is '' or dirPath is remoteConfig.path
                   log.error "Directory is not located in the
                              synchronized directory: #{dirPaths.absolute}"
                # Do not throw error
                callback null
            else
                createParentDirectory
                    _id: uuid.v4().split('-').join('')
                    docType: 'Folder'
                    name: dirPaths.name
                    path: dirPaths.parent
                    tags: []

        checkDirectoryLocation()


    createFileDoc: (filePath, ignoreExisting, callback) ->
        filePaths = @getPaths filePath

        putFileDocument = (newDoc) ->

            # Finally, update local file document
            pouch.db.put newDoc, (err, res) ->
                if err
                    callback err
                else
                    callback null, res

        saveBinaryDocument = (newDoc) ->

            # Save location and checksum locally to
            # facilitate further operations
            binary.saveLocation filePaths.absolute
                                , newDoc.binary.file.id
                                , newDoc.binary.file.rev
                                , (err, doc) ->
                if err
                    callback err
                else
                    newDoc.binary.file.checksum = doc.checksum
                    putFileDocument newDoc


        uploadBinary = (newDoc, binaryDoc) ->
            binary.uploadAsAttachment binaryDoc.id
                                    , binaryDoc.rev
                                    , filePaths.absolute
                                    , (err, newBinaryDoc) ->
                if err
                    callback err
                else
                    newDoc.binary =
                        file:
                            id: newBinaryDoc.id
                            rev: newBinaryDoc.rev

                    saveBinaryDocument newDoc

        updateFileInformation = (existingDoc, newDoc) ->

            # Fullfill document information
            newDoc._id = existingDoc._id
            newDoc._rev = existingDoc._rev
            newDoc.creationDate = existingDoc.creationDate
            newDoc.tags = existingDoc.tags
            newDoc.binary = existingDoc.binary
            if new Date(existingDoc.lastModification) \
             > new Date(newDoc.lastModification)
                newDoc.lastModification = existingDoc.lastModification
            return newDoc

        populateBinaryInformation = (newDoc) ->
            if newDoc.binary?
                # Get the ID and the revision of the remote binary document
                # (since binary documents are not synchronized with the local
                # pouchDB)
                binary.getRemoteDoc newDoc.binary.file.id, (err, binaryDoc) ->
                    uploadBinary newDoc, binaryDoc
            else
                # If binary does not exist remotely yet, we have to
                # create an empty binary document remotely to have
                # an ID and a revision
                binary.createEmptyRemoteDoc (err, binaryDoc) ->
                    uploadBinary newDoc, binaryDoc

        checkBinaryExistence = (newDoc, checksum) ->
            # Check if the binary doc exists, using its checksum
            # It would mean that binary is already uploaded
            binary.docAlreadyExists checksum, (err, doc) ->
                if err
                    callback err
                else if doc
                    # Binary document exists
                    newDoc.binary =
                        file:
                            id: doc._id
                            rev: doc._rev
                    saveBinaryDocument newDoc
                else
                    populateBinaryInformation newDoc

        checkFileExistence = (newDoc) ->

            binary.checksum filePaths.absolute, (err, checksum) ->
                # Get the existing file (if exists) to prefill
                # document with its information
                pouch.allFiles false, (err, existingDocs) ->
                    if err and err.status isnt 404
                        callback err
                    else
                        if existingDocs
                            # Loop through existing files
                            for existingDoc in existingDocs.rows
                                existingDoc = existingDoc.value
                                if (existingDoc.name is newDoc.name \
                                and existingDoc.path is newDoc.path)
                                    if (existingDoc.binary?.file?.checksum? \
                                    and existingDoc.binary.file.checksum is checksum) \
                                    and ignoreExisting
                                        return callback null
                                    # File already exists
                                    newDoc = updateFileInformation existingDoc, newDoc

                        checkBinaryExistence newDoc, checksum

        updateFileStats = (newDoc) ->

            # Update size and dates using the value of the FS
            fs.stat filePaths.absolute, (err, stats) ->
                newDoc.creationDate = stats.mtime
                newDoc.lastModification = stats.mtime
                newDoc.size = stats.size

                checkFileExistence newDoc

        createParentDirectory = (newDoc) =>
            @createDirectoryDoc filePaths.absParent, true, (err, res) ->
                if err
                    log.error "An error occured at parent directory's creation"
                    callback err
                else
                    updateFileStats newDoc

        checkFileLocation = () =>
            if not @isInSyncDir(filePath) or not fs.existsSync(filePaths.absolute)
               unless filePath is '' or filePath is remoteConfig.path
                   log.error "File is not located in the
                              synchronized directory: #{filePaths.absolute}"
                # Do not throw error
                callback null
            else
                # We pass the new document through every local functions
                createParentDirectory
                    _id: uuid.v4().split('-').join('')
                    docType: 'File'
                    class: 'document'
                    name: filePaths.name
                    path: filePaths.parent
                    mime: mime.lookup filePaths.name
                    tags: []

        checkFileLocation()


    deleteDoc: (filePath, callback) ->
        filePaths = @getPaths filePath

        removeDoc = (id, rev) ->

            # Remove the document locally
            # (as in couchDB, it keeps a _deleted version of the doc)
            pouch.db.remove id, rev, (err, res) ->
                if err
                    callback err
                else
                    callback null, res

        markAsDeleted = (deletedDoc) ->

            # Use the same pethod as in DS:
            # https://github.com/cozy/cozy-data-system/blob/master/server/lib/db_remove_helper.coffee#L7
            emptyDoc =
                _id: deletedDoc._id
                _rev: deletedDoc._rev
                _deleted: true
                docType: deletedDoc.docType

            # Since we use the same function to delete a file and a folder
            # we have to check if the binary key exists
            if deletedDoc.binary?
                emptyDoc.binary = deletedDoc.binary

            pouch.db.put emptyDoc, (err, res) ->
                if err
                    callback err
                else
                    removeDoc res.id, res.rev

        getDoc = (deletedFileName, deletedFilePath) ->

            # We want to search through files and folders
            pouch.db.allDocs { include_docs: true }, (err, existingDocs) ->
                if err and err.status isnt 404
                    callback err
                else
                    if existingDocs
                        # Loop through existing documents
                        for existingDoc in existingDocs.rows
                            existingDoc = existingDoc.doc
                            if  existingDoc.name is deletedFileName \
                            and existingDoc.path is deletedFilePath
                                # Only one of them should show up,
                                # but delete all of them anyway
                                markAsDeleted existingDoc

        getDoc filePaths.name, filePaths.parent


    watchChanges: (continuous, fromNow) ->
        fromNow ?= false
        continuous ?= fromNow

        filesBeingCopied = {}

        # Function to check if file is being copied
        # to avoid chokidar to detect file multiple times
        fileIsCopied = (filePath, callback) ->
            unless filePath in filesBeingCopied
                filesBeingCopied[filePath] = true
            getSize = (filePath, callback) ->
                fs.stat filePath, (err, stats) ->
                    callback err, stats.size

            # Check if the size of the file has changed during
            # the last second
            getSize filePath, (err, earlySize) ->
                setTimeout () ->
                    getSize filePath, (err, lateSize) ->
                        if earlySize is lateSize
                            delete filesBeingCopied[filePath]
                            callback()
                        else
                            fileIsCopied filePath, callback
                , 2000

        # Use chokidar since the standard watch() function from
        # fs module has some issues.
        # More info on https://github.com/paulmillr/chokidar
        watcher = chokidar.watch remoteConfig.path,
            ignored: /[\/\\]\./
            persistent: continuous
            ignoreInitial: fromNow

        # New file detected
        .on 'add', (filePath) =>
            if not @watchingLocked and not filesBeingCopied[filePath]?
                log.info "File added: #{filePath}"
                fileIsCopied filePath, =>
                    @changes.push { operation: 'post', file: filePath }, ->

        # New directory detected
        .on 'addDir', (dirPath) =>
            if not @watchingLocked
                if dirPath isnt remoteConfig.path
                    #log.info "Directory added: #{dirPath}"
                    log.info "Directory added: #{dirPath}"
                    @createDirectoryDoc dirPath, true, ->

        # File deletion detected
        .on 'unlink', (filePath) =>
            log.info "File deleted: #{filePath}"
            @changes.push { operation: 'delete', file: filePath }, ->

        # Folder deletion detected
        .on 'unlinkDir', (dirPath) =>
            log.info "Folder deleted: #{dirPath}"
            @changes.push { operation: 'delete', file: dirPath }, ->

        # File update detected
        .on 'change', (filePath) =>
            if not @watchingLocked and not filesBeingCopied[filePath]?
                log.info "File changed: #{filePath}"
                fileIsCopied filePath, =>
                    @changes.push { operation: 'put', file: filePath }, ->

        .on 'error', (err) ->
            log.error 'An error occured while watching changes:'
            console.error err


    getPaths: (filePath) ->
        # Assuming filePath is 'hello/world.html':
        absolute  = path.resolve filePath                      # /home/sync/hello/world.html
        relative  = path.relative remoteConfig.path, absolute  # hello/world.html
        name      = path.basename filePath                     # world.html
        parent    = path.dirname path.join path.sep, relative  # /hello
        absParent = path.dirname absolute                      # /home/sync/hello

        # Do not keep '/'
        parent    = '' if parent is '/'

        absolute: absolute
        relative: relative
        name: name
        parent: parent
        absParent: absParent


    deleteAll: (dirPath, callback) ->
        del = require 'del'
        del "#{dirPath}/*", force: true, callback

    isInSyncDir: (filePath) ->
        paths = @getPaths filePath
        return paths.relative isnt '' \
           and paths.relative.substring(0,2) isnt '..'


module.exports = filesystem<|MERGE_RESOLUTION|>--- conflicted
+++ resolved
@@ -43,7 +43,6 @@
 
     # Changes is the queue of operations, it contains
     # files that are being downloaded, and files to upload.
-<<<<<<< HEAD
     changes: async.queue (task, callback) ->
         deviceName = config.getDeviceName()
 
@@ -69,9 +68,6 @@
                 else
                     @buildTree null, callback
     , 1
-=======
-    changes: async.queue changeHandler, 1
->>>>>>> 592f3aa0
 
     watchingLocked: false
 
