--- conflicted
+++ resolved
@@ -11,12 +11,7 @@
 config   = require './config'
 pouch    = require './db'
 binary   = require './binary'
-
-# Promisify specific functions
-Promise     = require 'bluebird'
-mkdirpAsync = Promise.promisify mkdirp.mkdirp
-touchAsync  = Promise.promisify touch
-
+async = require 'async'
 
 remoteConfig = config.getConfig()
 
@@ -27,54 +22,65 @@
 
 
     makeDirectoryFromDoc: (doc, callback) ->
+        doc = doc.value
         dirPaths = @getPaths(path.join remoteConfig.path, doc.path, doc.name)
 
         #log.info "Creating directory: #{dirPaths.relative}"
         console.log "Creating directory: #{dirPaths.relative}"
 
         # Create directory
-        mkdirpAsync(dirPaths.absolute)
-
-        # Update directory information
-        .then -> fs.utimesAsync dirPaths.absolute
-                              , new Date(doc.creationDate)
-                              , new Date(doc.lastModification)
-
-        .nodeify callback
+        mkdirp dirPaths.absolute, (err) ->
+            if err
+                callback err
+            else
+                # Update directory information
+                creationDate = new Date(doc.creationDate)
+                modificationDate = new Date(doc.lastModification)
+                absPath = dirPaths.absolute
+                fs.utimes absPath, creationDate, modificationDate, callback
 
 
     touchFileFromDoc: (doc, callback) ->
-        filePaths = @getPaths(path.join remoteConfig.path, doc.path, doc.name)
+        doc = doc.value
+        absPath = path.join remoteConfig.path, doc.path, doc.name
+        filePaths = module.exports.getPaths absPath
+
+        # Update file information
+        changeUtimes = (err) ->
+            creationDate = new Date(doc.creationDate)
+            modificationDate = new Date(doc.lastModification)
+            absPath = filePaths.absolute
+            fs.utimes absPath, creationDate, modificationDate, callback
+
+        # Create empty file
+        touchFile = (err, binaryDoc) ->
+            if err and err.status isnt 404
+                callback err
+            else
+                # Move binary if exists, otherwise touch the file
+                if binaryDoc? and fs.existsSync binaryDoc.path
+                    # log.info "File exists: #{binaryDoc.path}"
+                    console.log "File exists: #{binaryDoc.path}"
+                    binary.moveFromDoc binaryDoc, filePaths.absolute, changeUtimes
+                else
+                    #log.info "Creating file: #{filePaths.relative}"
+                    console.log "Creating file: #{filePaths.relative}"
+                    touch filePaths.absolute, changeUtimes
+
+        # Get binary metadata
+        getBinary = (err) ->
+            if err
+                callback err
+            else
+                pouch.db.get doc.binary.file.id, touchFile
 
         # Ensure parent directory exists
-        mkdirpAsync(filePaths.absParent)
-
-        # Get binary document from DB
-        .then -> pouch.db.getAsync doc.binary.file.id
-        .catch (err) ->
-            return null if err.status is 404
-
-        # Move binary if exists, otherwise touch the file
-        .then (binaryDoc) ->
-            if binaryDoc? and fs.existsSync binaryDoc.path
-                # log.info "File exists: #{binaryDoc.path}"
-                console.log "File exists: #{binaryDoc.path}"
-                binary.moveFromDocAsync binaryDoc
-                                      , filePaths.absolute
-            else
-                #log.info "Creating file: #{filePaths.relative}"
-                console.log "Creating file: #{filePaths.relative}"
-                touchAsync filePaths.absolute
-
-        # Update file information
-        .then -> fs.utimesAsync filePaths.absolute
-                              , new Date(doc.creationDate)
-                              , new Date(doc.lastModification)
-
-        .nodeify callback
+        mkdirp filePaths.absParent, getBinary
 
 
     buildTree: (filePath, callback) ->
+        console.log 'buildTree'
+
         # If filePath argument is set, rebuild FS information for this file only
         if filePath?
             filePaths = @getPaths filePath
@@ -85,46 +91,33 @@
             #log.info "Rebuilding filesystem tree"
             console.log "Rebuilding filesystem tree"
 
-        # Add folder filter if not exists
-        pouch.addFilterAsync('folder').bind(@)
-
-        # Query database
-        .then -> pouch.db.queryAsync 'folder/all'
-
-        # Filter interesting folder(s)
-        .get('rows').filter (doc) ->
-            return not filePath? \
-                or (filePaths.name is doc.value.name \
-                and filePaths.parent is doc.value.path)
-
-        # Create folder(s)
-        .each (doc) ->
-            @makeDirectoryFromDocAsync doc.value
-
-        .catch (err) ->
-            throw err unless err.status is 404
-
-        # Add file and binary filter if not exist
-        .then -> pouch.addFilterAsync 'file'
-        .then -> pouch.addFilterAsync 'binary'
-
-        # Query database
-        .then -> pouch.db.queryAsync 'file/all'
-
-        # Filter interesting file(s)
-        .get('rows').filter (doc) ->
-            return not filePath? \
-                or (filePaths.name is doc.value.name \
-                and filePaths.parent is doc.value.path)
-
-        # Create file(s)
-        .each (doc) ->
-            @touchFileFromDocAsync doc.value
-
-        .catch (err) ->
-            throw err unless err.status is 404
-
-        .nodeify callback
+        makeFiles = (err, result) =>
+            if err then throw new Error err
+            docs = result['rows']
+            async.eachSeries docs, @touchFileFromDoc, callback
+
+        getFiles = (err) =>
+            if err then throw new Error err
+            pouch.db.query 'file/all', makeFiles
+
+        createFilters = (err) =>
+            if err then throw new Error err
+            pouch.addFilter 'file', (err) =>
+                if err
+                    callback err
+                else
+                   pouch.addFilter 'binary', getFiles
+
+        makeDirectories =  (err, result) =>
+            if err then throw new Error err
+            docs = result['rows']
+            async.eachSeries docs, @makeDirectoryFromDoc, createFilters
+
+        getFolders = (err) =>
+            if err then throw new Error err
+            pouch.db.query 'folder/all', makeDirectories
+
+        pouch.addFilter 'folder', getFolders
 
 
     createDirectoryContentDoc: (dirPath, callback) ->
@@ -134,23 +127,23 @@
         console.log "Add directory and its content: #{dirPaths.relative}"
 
         # Create the directory itself first
-        @createDirectoryDocAsync(dirPaths.absolute).bind(@)
+        @createDirectoryDoc(dirPaths.absolute).bind(@)
 
         # List directory content
-        .then -> fs.readdirAsync dirPaths.absolute
+        .then -> fs.readdir dirPaths.absolute
 
         .each (file) ->
             filePath = path.join dirPaths.absolute, file
 
             # Get stats
-            fs.lstatAsync(filePath).bind(@)
+            fs.lstat(filePath).bind(@)
 
             # Create directory or file document
             .then (stats) ->
                 if stats.isDirectory()
-                    @createDirectoryContentDocAsync filePath
+                    @createDirectoryContentDoc filePath
                 else if stats.isFile()
-                    @createFileDocAsync filePath
+                    @createFileDoc filePath
 
         .nodeify callback
 
@@ -174,18 +167,18 @@
             tags: []
 
         # Ensure parent directory is saved
-        @createDirectoryDocAsync(dirPaths.absParent)
+        @createDirectoryDoc(dirPaths.absParent)
 
         # Add directory stats
         .then ->
             #log.info "Add directory: #{dirPaths.relative}"
             console.log "Add directory: #{dirPaths.relative}"
-            fs.statAsync(dirPaths.absolute)
+            fs.stat(dirPaths.absolute)
         .then (stats) ->
             document.creationDate = stats.mtime
             document.lastModification = stats.mtime
 
-            pouch.db.queryAsync 'folder/all'
+            pouch.db.query 'folder/all'
 
         # Look for directory with the same path/name
         .get('rows').filter (doc) ->
@@ -207,7 +200,7 @@
             throw err unless err.status is 404
 
         # Create or update directory document
-        .then -> pouch.db.putAsync document
+        .then -> pouch.db.put document
 
         .nodeify callback
 
@@ -233,23 +226,19 @@
             tags: []
 
         # Ensure parent directory is saved
-        @createDirectoryDocAsync(filePaths.absParent).bind(@)
+        @createDirectoryDoc(filePaths.absParent).bind(@)
 
         # Add file stats
         .then ->
-<<<<<<< HEAD
             #log.info "Add file: #{filePaths.relative}"
             console.log "Add file: #{filePaths.relative}"
-=======
-            log.info "Add file doc: #{filePaths.relative}"
->>>>>>> 67d00785
-            fs.statAsync(filePaths.absolute)
+            fs.stat(filePaths.absolute)
         .then (stats) ->
             document.creationDate     = stats.mtime
             document.lastModification = stats.mtime
             document.size             = stats.size
 
-            pouch.db.queryAsync 'file/all'
+            pouch.db.query 'file/all'
 
         # Look for file with the same path/name
         .get('rows').filter (doc) ->
@@ -274,18 +263,18 @@
                 document.lastModification = doc.lastModification
 
             # And get remote binary document
-            binary.getRemoteDocAsync doc.binary.file.id
+            binary.getRemoteDoc doc.binary.file.id
 
         # Otherwise do not mind if file doc is not found
         .catch (err) ->
             throw err unless err.status is 404
 
             # And create a remote binary document
-            binary.createEmptyRemoteDocAsync()
+            binary.createEmptyRemoteDoc()
 
         # Upload binary
         .then (doc) ->
-            binary.uploadAsAttachmentAsync doc.id
+            binary.uploadAsAttachment doc.id
                                          , doc.rev
                                          , filePaths.absolute
 
@@ -297,18 +286,15 @@
                     rev: doc.rev
 
             # And save binary location in a local document
-            binary.saveLocationAsync filePaths.absolute
+            binary.saveLocation filePaths.absolute
                                    , doc.id
                                    , doc.rev
 
         # Finally, create or update file document
-        .then -> pouch.db.putAsync document
+        .then -> pouch.db.put document
 
         .nodeify callback
 
-
-    # Initialize queue upload
-    previousUpload: Promise.fulfilled()
 
     watchChanges: (continuous, fromNow) ->
         fromNow ?= false
@@ -330,8 +316,6 @@
             getSize filePath, (err, earlySize) ->
                 setTimeout () ->
                     getSize filePath, (err, lateSize) ->
-                        console.log earlySize
-                        console.log lateSize
                         if earlySize is lateSize
                             delete filesBeingCopied[filePath]
                             callback()
@@ -349,18 +333,11 @@
 
         # New file detected
         .on 'add', (filePath) =>
-<<<<<<< HEAD
-            unless @watchingLocked
-                #log.info "File added: #{filePath}"
-                console.log "File added: #{filePath}"
-                @createFileDoc filePath, ->
-=======
             unless @watchingLocked or filePath in filesBeingCopied
                 log.info "File added: #{filePath}"
                 fileIsCopied filePath, =>
                     @previousUpload = @previousUpload.then =>
                         @createFileDoc filePath, ->
->>>>>>> 67d00785
 
         # New directory detected
         .on 'addDir', (dirPath) =>
@@ -372,18 +349,11 @@
 
         # File update detected
         .on 'change', (filePath) =>
-<<<<<<< HEAD
-            unless @watchingLocked
-                #log.info "File changed: #{filePath}"
-                console.log "File changed: #{filePath}"
-                @createFileDoc filePath, ->
-=======
             unless @watchingLocked or filePath in filesBeingCopied
                 log.info "File changed: #{filePath}"
                 fileIsCopied filePath, =>
                     @previousUpload = @previousUpload.then =>
                         @createFileDoc filePath, ->
->>>>>>> 67d00785
 
         .on 'error', (err) ->
             log.error 'An error occured while watching changes:'
@@ -411,8 +381,4 @@
     isInSyncDir: (filePath) ->
         paths = @getPaths filePath
         return paths.relative isnt '' \
-           and paths.relative.substring(0,2) isnt '..'
-
-
-# Promisify above functions
-Promise.promisifyAll module.exports+           and paths.relative.substring(0,2) isnt '..'