Promise  = require 'bluebird'
fs       = require 'fs'
mkdirp   = require 'mkdirp'
touch    = require 'touch'
path     = require 'path'
uuid     = require 'node-uuid'
mime     = require 'mime'
chokidar = require 'chokidar'
rimraf   = require 'rimraf'
log      = require('printit')
    prefix: 'Filesystem '

config = require './config'
pouch = require './db'
binary = require './binary'
async = require 'async'
events = require 'events'


remoteConfig = config.getConfig()

filesystem =
    # Changes is the queue of operations, it contains
    # files that are being downloaded, and files to upload.
    changes: async.queue (task, callback) ->
        #console.log task.operation, task.file
        deviceName = config.getDeviceName()

        if task.operation is 'get' or \
           task.operation is 'delete' or \
           task.operation is 'newFolder' or \
           task.operation is 'catchup' or \
           task.operation is 'reDownload' or \
           task.operation is 'removeUnusedDirectories'
            filesystem.watchingLocked = true
            callback_orig = callback
            callback = (err, res) ->
                #console.log 'done'
                filesystem.watchingLocked = false
                callback_orig err, res
        #else
        #    callback_orig = callback
        #    callback = (err, res) ->
        #        console.log 'done'
        #        callback_orig err, res

        switch task.operation
            when 'post'
                if task.file?
                    filesystem.createFileDoc task.file, true, callback
            when 'put'
                if task.file?
                    filesystem.createFileDoc task.file, false, callback
            when 'get'
                if task.doc?
                    binary.fetchFromDoc deviceName, task.doc, callback
            when 'deleteDoc'
                if task.file?
                    filesystem.deleteDoc task.file, callback
            when 'delete'
                if task.id?
                    filesystem.deleteFromId task.id, callback
            when 'newFolder'
                if task.path
                    mkdirp task.path, callback
            when 'catchup'
                filesystem.deleteMissingFileDocs false, callback
            when 'reDownload'
                filesystem.deleteMissingFileDocs true, callback
            else
                # 'removeUnusedDirectories'
                filesystem.removeUnusedDirectories callback
    , 1


    makeDirectoryFromDoc: (doc, callback) ->
        remoteConfig = config.getConfig()
        doc = doc.value
        absPath = path.join remoteConfig.path, doc.path, doc.name
        dirPaths = filesystem.getPaths absPath

        # Create directory
        updateDates = (err) ->
            if err
                callback err
            else
<<<<<<< HEAD
                filesystem.infoPublisher.emit 'directoryCreated', absPath
=======
                binary.infoPublisher.emit 'directoryCreated', absPath
>>>>>>> 3102f8b6

                # Update directory information
                creationDate = new Date(doc.creationDate)
                modificationDate = new Date(doc.lastModification)
                absPath = dirPaths.absolute
                fs.utimes absPath, creationDate, modificationDate, callback

        mkdirp dirPaths.absolute, updateDates


    # TODO refactor it in smaller functions.
    touchFileFromDoc: (doc, callback) ->
        remoteConfig = config.getConfig()
        doc = doc.value
        absPath = path.join remoteConfig.path, doc.path, doc.name
        filePaths = filesystem.getPaths absPath

        # Update file information
        changeUtimes = (err) ->
            creationDate = new Date(doc.creationDate)
            modificationDate = new Date(doc.lastModification)
            absPath = filePaths.absolute
            fs.utimes absPath, creationDate, modificationDate, ->
                callback()

        # Create empty file
        touchFile = (err, binaryDoc) ->
            if err and err.status isnt 404
                callback err
            else
                # Move binary if exists, otherwise touch the file
                if binaryDoc? and fs.existsSync binaryDoc.path
                    binary.moveFromDoc binaryDoc,
                        filePaths.absolute,
                        changeUtimes
                else
<<<<<<< HEAD
                    filesystem.infoPublisher.emit 'fileTouched', absPath
=======
                    binary.infoPublisher.emit 'fileTouched', absPath
>>>>>>> 3102f8b6
                    touch filePaths.absolute, changeUtimes

        # Get binary metadata
        getBinary = (err) ->
            if err
                callback err
            else
                pouch.db.get doc.binary.file.id, touchFile

        # Ensure parent directory exists
        mkdirp filePaths.absParent, getBinary


    removeUnusedDirectories: (callback) ->

        removeUnusedDirectories = (err, result) =>
            if err then callback err

            walkSync = (dir, filelist) =>
                files = fs.readdirSync dir
                filelist = filelist || []
                for file in files
                    if fs.statSync("#{dir}/#{file}").isDirectory()
                        parent = path.relative remoteConfig.path, dir
                        parent = path.join path.sep, parent if parent isnt ''
                        filelist.push [parent, file, "#{dir}/#{file}"]
                        filelist = walkSync("#{dir}/#{file}/", filelist)
                return filelist

            for dir in walkSync remoteConfig.path
                docExists = false
                for doc in result['rows']
                    if doc.value.path is dir[0] and doc.value.name is dir[1]
                        docExists = true
                if not docExists and fs.existsSync dir[2]
                    log.info "Removing directory: #{dir[2]}"
                    rimraf.sync dir[2]

            async.eachSeries result['rows'],
               @makeDirectoryFromDoc,
               callback
            #callback null

        getFolders = (err) ->
            if err
                callback err
            else
                pouch.db.query 'folder/all', removeUnusedDirectories

        createFolderFilter = () ->
            pouch.addFilter 'folder', getFolders

        createFolderFilter()


    deleteMissingFileDocs: (reDownload, callback) ->
        deviceName = config.getDeviceName()
        reDownload ?= false

        deleteDocIfNotExists = (doc, callback) =>
            doc = doc.value
            filePath = path.resolve remoteConfig.path, doc.path, doc.name
            if fs.existsSync filePath
                callback null
            else
                if reDownload
                    binary.fetchFromDoc deviceName, doc, callback
                else
                    @deleteDoc filePath, callback

        getFolders = (err, result) ->
            if err and err.status isnt 404
                callback err
            else
                result = { 'rows': [] } if err?.status is 404
                pouch.db.query 'folder/all', (err, result2) ->
                    if err and err.status isnt 404
                        callback err
                    else
                        result2 = { 'rows': [] } if err?.status is 404
                        results = result['rows'].concat(result2['rows'])
                        async.each results, deleteDocIfNotExists, callback

        getFiles = (err, result) ->
            if err
                callback err
            else
                pouch.db.query 'file/all', getFolders


        pouch.addFilter 'file', (err) ->
            if err
                callback err
            else
                pouch.addFilter 'binary', (err) ->
                    if err
                        callback err
                    else
                        pouch.addFilter 'folder', getFiles




    createDirectoryDoc: (dirPath, ignoreExisting, callback) ->
        dirPaths = @getPaths dirPath

        putDirectoryDocument = (newDoc) ->
            pouch.db.put newDoc, (err, res) ->
                if err
                    callback err
                else
                    callback null, res

        updateDirectoryInformation = (existingDoc, newDoc) ->
            newDoc._id = existingDoc._id
            newDoc._rev = existingDoc._rev
            newDoc.creationDate = existingDoc.creationDate
            newDoc.tags = existingDoc.tags
            if new Date(existingDoc.lastModification) \
             > new Date(newDoc.lastModification)
                newDoc.lastModification = existingDoc.lastModification
            return newDoc

        checkDirectoryExistence = (newDoc) ->
            pouch.allFolders false, (err, existingDocs) ->
                if err and err.status isnt 404
                    callback err
                else
                    if existingDocs
                        # Loop through existing directories
                        for existingDoc in existingDocs.rows
                            existingDoc = existingDoc.value
                            if  existingDoc.name is newDoc.name \
                            and existingDoc.path is newDoc.path
                                # Directory already exists
                                if ignoreExisting
                                    return callback null
                                else
                                    newDoc =
                                        updateDirectoryInformation existingDoc,
                                            newDoc


                    # Create or update directory document
                    putDirectoryDocument newDoc

        updateDirectoryStats = (newDoc) ->
            fs.stat dirPaths.absolute, (err, stats) ->
                newDoc.creationDate = stats.mtime
                newDoc.lastModification = stats.mtime

                checkDirectoryExistence newDoc

        createParentDirectory = (newDoc) =>
            if fs.existsSync(dirPaths.absParent)
                updateDirectoryStats newDoc
            else
                @createDirectoryDoc dirPaths.absParent, true, (err, res) ->
                    if err
                        log.error "An error occured at parent
                                   directory's creation"
                        callback err
                    else
                        updateDirectoryStats newDoc

        checkDirectoryLocation = () =>
            remoteConfig = config.getConfig()
            if not @isInSyncDir(dirPath) or not fs.existsSync(dirPaths.absolute)
                unless dirPath is '' or dirPath is remoteConfig.path
                    log.error "Directory is not located in the
                               synchronized directory: #{dirPaths.absolute}"
                # Do not throw error
                callback null
            else
                createParentDirectory
                    _id: uuid.v4().split('-').join('')
                    docType: 'Folder'
                    name: dirPaths.name
                    path: dirPaths.parent
                    tags: []

        checkDirectoryLocation()


    # TODO refactor it in smaller functions.
    createFileDoc: (filePath, ignoreExisting, callback) ->
        filePaths = @getPaths filePath

        putFileDocument = (newDoc) ->

            # Finally, update local file document
            pouch.db.put newDoc, (err, res) ->
                if err
                    callback err
                else
                    callback null, res

        saveBinaryDocument = (newDoc) ->

            # Save location and checksum locally to
            # facilitate further operations
            binary.saveLocation filePaths.absolute
                                , newDoc.binary.file.id
                                , newDoc.binary.file.rev
                                , (err, doc) ->
                if err
                    callback err
                else
                    newDoc.binary.file.checksum = doc.checksum
                    putFileDocument newDoc


        uploadBinary = (newDoc, binaryDoc) ->
            binary.uploadAsAttachment binaryDoc.id
                                    , binaryDoc.rev
                                    , filePaths.absolute
                                    , (err, newBinaryDoc) ->
                if err
                    callback err
                else
                    newDoc.binary =
                        file:
                            id: newBinaryDoc.id
                            rev: newBinaryDoc.rev

                    saveBinaryDocument newDoc

        updateFileInformation = (existingDoc, newDoc) ->

            # Fullfill document information
            newDoc._id = existingDoc._id
            newDoc._rev = existingDoc._rev
            newDoc.creationDate = existingDoc.creationDate
            newDoc.tags = existingDoc.tags
            newDoc.binary = existingDoc.binary
            if new Date(existingDoc.lastModification) \
             > new Date(newDoc.lastModification)
                newDoc.lastModification = existingDoc.lastModification
            return newDoc

        populateBinaryInformation = (newDoc) ->
            if newDoc.binary?
                # Get the ID and the revision of the remote binary document
                # (since binary documents are not synchronized with the local
                # pouchDB)
                binary.getRemoteDoc newDoc.binary.file.id, (err, binaryDoc) ->
                    if err
                        callback err
                    else
                        uploadBinary newDoc, binaryDoc
            else
                # If binary does not exist remotely yet, we have to
                # create an empty binary document remotely to have
                # an ID and a revision
                binary.createEmptyRemoteDoc (err, binaryDoc) ->
                    if err
                        callback err
                    else
                        uploadBinary newDoc, binaryDoc

        checkBinaryExistence = (newDoc, checksum) ->
            # Check if the binary doc exists, using its checksum
            # It would mean that binary is already uploaded
            binary.docAlreadyExists checksum, (err, doc) ->
                if err
                    callback err
                #else if doc
                #    # Binary document exists
                #    newDoc.binary =
                #        file:
                #            id: doc._id
                #            rev: doc._rev
                #    saveBinaryDocument newDoc
                else
                    populateBinaryInformation newDoc

        checkFileExistence = (newDoc) ->

            binary.checksum filePaths.absolute, (err, checksum) ->
                # Get the existing file (if exists) to prefill
                # document with its information
                pouch.allFiles false, (err, existingDocs) ->
                    if err and err.status isnt 404
                        callback err
                    else
                        if existingDocs
                            # Loop through existing files
                            for existingDoc in existingDocs.rows
                                existingDoc = existingDoc.value
                                if (existingDoc.name is newDoc.name \
                                and existingDoc.path is newDoc.path)
                                    if (existingDoc.binary?.file?.checksum? \
                                    and existingDoc.binary.file.checksum \
                                    is checksum) and ignoreExisting
                                        return callback null
                                    # File already exists
                                    newDoc = updateFileInformation existingDoc,
                                        newDoc

                        checkBinaryExistence newDoc, checksum

        updateFileStats = (newDoc) ->

            # Update size and dates using the value of the FS
            fs.stat filePaths.absolute, (err, stats) ->
                newDoc.creationDate = stats.mtime
                newDoc.lastModification = stats.mtime
                newDoc.size = stats.size

                checkFileExistence newDoc

        createParentDirectory = (newDoc) =>
            @createDirectoryDoc filePaths.absParent, true, (err, res) ->
                if err
                    log.error "An error occured at parent directory's creation"
                    callback err
                else
                    updateFileStats newDoc

        checkFileLocation = () =>
            remoteConfig = config.getConfig()
            if not @isInSyncDir(filePath) \
            or not fs.existsSync(filePaths.absolute)
                unless filePath is '' or filePath is remoteConfig.path
                    log.error "File is not located in the
                               synchronized directory: #{filePaths.absolute}"
                # Do not throw error
                callback null
            else
                # We pass the new document through every local functions
                createParentDirectory
                    _id: uuid.v4().split('-').join('')
                    docType: 'File'
                    class: 'document'
                    name: filePaths.name
                    path: filePaths.parent
                    mime: mime.lookup filePaths.name
                    tags: []

        checkFileLocation()

    deleteFromId: (id, callback) ->
        pouch.db.get id, (err, res) ->
            if err and err.status isnt 404
                callback err
            else if res?.path? and fs.existsSync res.path
                fs.unlink res.path, ->
                    callback null
            else
                if err and err.status is 404
                    callback null
                else
                    callback err


    # TODO refactor it in smaller functions.
    deleteDoc: (filePath, callback) ->
        filePaths = @getPaths filePath

        removeDoc = (id, rev) ->

            # Remove the document locally
            # (as in couchDB, it keeps a _deleted version of the doc)
            pouch.db.remove id, rev, (err, res) ->
                if err
                    callback err
                else
                    callback null, res

        markAsDeleted = (deletedDoc) ->

            # Use the same pethod as in DS:
            # https://github.com/cozy/cozy-data-system/blob/master/server/lib/db_remove_helper.coffee#L7
            emptyDoc =
                _id: deletedDoc._id
                _rev: deletedDoc._rev
                _deleted: true
                docType: deletedDoc.docType

            # Since we use the same function to delete a file and a folder
            # we have to check if the binary key exists
            if deletedDoc.binary?
                emptyDoc.binary = deletedDoc.binary

            pouch.db.put emptyDoc, (err, res) ->
                if err
                    callback err
                else
                    removeDoc res.id, res.rev

        getDoc = (deletedFileName, deletedFilePath) ->

            # We want to search through files and folders
            pouch.db.allDocs { include_docs: true }, (err, existingDocs) ->
                if err and err.status isnt 404
                    callback err
                else
                    if existingDocs
                        # Loop through existing documents
                        for existingDoc in existingDocs.rows
                            existingDoc = existingDoc.doc
                            if  existingDoc.name is deletedFileName \
                            and existingDoc.path is deletedFilePath
                                return markAsDeleted existingDoc

                        # No doc found
                        callback null

        getDoc filePaths.name, filePaths.parent


    # TODO refactor it in smaller functions.
    watchChanges: (continuous, fromNow) ->
        remoteConfig = config.getConfig()
        fromNow ?= false
        continuous ?= fromNow

        filesBeingCopied = {}

        # Function to check if file is being copied
        # to avoid chokidar to detect file multiple times
        fileIsCopied = (filePath, callback) ->
            unless filePath in filesBeingCopied
                filesBeingCopied[filePath] = true
            getSize = (filePath, callback) ->
                if fs.existsSync filePath
                    fs.stat filePath, (err, stats) ->
                        callback err, stats.size

            # Check if the size of the file has changed during
            # the last second
            getSize filePath, (err, earlySize) ->
                setTimeout () ->
                    getSize filePath, (err, lateSize) ->
                        if earlySize is lateSize
                            delete filesBeingCopied[filePath]
                            callback()
                        else
                            fileIsCopied filePath, callback
                , 2000

        # Use chokidar since the standard watch() function from
        # fs module has some issues.
        # More info on https://github.com/paulmillr/chokidar
        watcher = chokidar.watch remoteConfig.path,
            ignored: /[\/\\]\./
            persistent: continuous
            ignoreInitial: fromNow

        # New file detected
        .on 'add', (filePath) =>
            if not @watchingLocked and not filesBeingCopied[filePath]?
                log.info "File added: #{filePath}"
                fileIsCopied filePath, =>
                    @changes.push { operation: 'post', file: filePath }, ->

        # New directory detected
        .on 'addDir', (dirPath) =>
            if not @watchingLocked
                if dirPath isnt remoteConfig.path
                    #log.info "Directory added: #{dirPath}"
                    log.info "Directory added: #{dirPath}"
                    @createDirectoryDoc dirPath, true, ->

        # File deletion detected
        .on 'unlink', (filePath) =>
            log.info "File deleted: #{filePath}"
            @changes.push { operation: 'deleteDoc', file: filePath }, ->

        # Folder deletion detected
        .on 'unlinkDir', (dirPath) =>
            log.info "Folder deleted: #{dirPath}"
            @changes.push { operation: 'deleteDoc', file: dirPath }, ->

        # File update detected
        .on 'change', (filePath) =>
            if not @watchingLocked and not filesBeingCopied[filePath]?
                log.info "File changed: #{filePath}"
                fileIsCopied filePath, =>
                    @changes.push { operation: 'put', file: filePath }, ->

        .on 'error', (err) ->
            log.error 'An error occured while watching changes:'
            console.error err


    getPaths: (filePath) ->
        remoteConfig = config.getConfig()

        # Assuming filePath is 'hello/world.html':
        absolute  = path.resolve filePath # /home/sync/hello/world.html
        relative  = path.relative remoteConfig.path, absolute # hello/world.html
        name      = path.basename filePath # world.html
        parent    = path.dirname path.join path.sep, relative # /hello
        absParent = path.dirname absolute # /home/sync/hello

        # Do not keep '/'
        parent    = '' if parent is '/'

        absolute: absolute
        relative: relative
        name: name
        parent: parent
        absParent: absParent


    deleteAll: (dirPath, callback) ->
        del = require 'del'
        del "#{dirPath}/*", force: true, callback


    isInSyncDir: (filePath) ->
        paths = @getPaths filePath
        return paths.relative isnt '' \
           and paths.relative.substring(0,2) isnt '..'

module.exports = filesystem<|MERGE_RESOLUTION|>--- conflicted
+++ resolved
@@ -33,11 +33,11 @@
            task.operation is 'reDownload' or \
            task.operation is 'removeUnusedDirectories'
             filesystem.watchingLocked = true
-            callback_orig = callback
+            callbackOrig = callback
             callback = (err, res) ->
                 #console.log 'done'
                 filesystem.watchingLocked = false
-                callback_orig err, res
+                callbackOrig err, res
         #else
         #    callback_orig = callback
         #    callback = (err, res) ->
@@ -84,11 +84,7 @@
             if err
                 callback err
             else
-<<<<<<< HEAD
                 filesystem.infoPublisher.emit 'directoryCreated', absPath
-=======
-                binary.infoPublisher.emit 'directoryCreated', absPath
->>>>>>> 3102f8b6
 
                 # Update directory information
                 creationDate = new Date(doc.creationDate)
@@ -125,12 +121,8 @@
                         filePaths.absolute,
                         changeUtimes
                 else
-<<<<<<< HEAD
                     filesystem.infoPublisher.emit 'fileTouched', absPath
-=======
-                    binary.infoPublisher.emit 'fileTouched', absPath
->>>>>>> 3102f8b6
-                    touch filePaths.absolute, changeUtimes
+                    Touch filePaths.absolute, changeUtimes
 
         # Get binary metadata
         getBinary = (err) ->
