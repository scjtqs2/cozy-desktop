{
  "name": "cozy-desktop",
  "version": "0.7.0",
  "description": "File Synchronization Client for Cozy Cloud",
  "main": "app.html",
  "window": {
    "position": "center",
    "width": 600,
    "height": 600,
    "show": true,
    "resizable": false,
    "toolbar": false,
    "icon": "client/public/icon/main_icon.png",
    "title": "Cozy Desktop"
  },
  "scripts": {
    "lint": "gulp lint",
    "test": "gulp test",
    "build": "gulp build",
    "prepublish": "gulp build",
    "start": "nw"
  },
  "bin": {
    "cozy-desktop": "bin/cli.js"
  },
  "repository": {
    "type": "git",
    "url": "git://github.com/cozy-labs/cozy-desktop.git"
  },
  "keywords": [
    "desktop",
    "data",
    "sync",
    "files",
    "cozy"
  ],
  "author": "Cozy Cloud <contact@cozycloud.cc> (https://cozycloud.cc/)",
  "license": "LGPL-3.0",
  "bugs": {
    "url": "https://github.com/cozy-labs/cozy-desktop/issues"
  },
  "homepage": "https://github.com/cozy-labs/cozy-desktop",
  "dependencies": {
    "async": "1.5.2",
    "chokidar": "1.4.2",
    "commander": "2.9.0",
    "del": "2.2.0",
    "fs-extra": "0.26.5",
    "lodash.isequal": "4.0.0",
    "lodash.pick": "4.0.1",
    "mime": "1.3.4",
    "node-uuid": "1.4.7",
    "path-extra": "3.0.0",
    "pouchdb": "5.2.1",
    "printit": "0.1.15",
    "progress": "1.1.8",
    "read": "1.0.7",
    "request-json-light": "0.5.22"
  },
  "devDependencies": {
    "coffee-script": "^1.8.0",
    "faker": "^3.0.1",
    "gulp": "^3.9.0",
    "gulp-coffee": "^2.2.0",
    "gulp-coffeelint": "^0.6.0",
    "gulp-insert": "^0.5.0",
    "gulp-mocha": "^2.2.0",
    "gulp-shell": "^0.5.2",
<<<<<<< HEAD
    "lodash.clone": "^4.0.4",
    "lodash.find": "^4.1.0",
=======
    "lodash.clone": "^4.1.0",
    "lodash.find": "^4.0.2",
>>>>>>> 292194ea
    "nw": "^0.12.3",
    "nw-builder": "^2.0.2",
    "pouchdb-server": "^1.0.1",
    "should": "^8.2.1",
    "sinon": "^1.17.2",
    "touch": "^1.0.0"
  }
}<|MERGE_RESOLUTION|>--- conflicted
+++ resolved
@@ -66,13 +66,8 @@
     "gulp-insert": "^0.5.0",
     "gulp-mocha": "^2.2.0",
     "gulp-shell": "^0.5.2",
-<<<<<<< HEAD
-    "lodash.clone": "^4.0.4",
+    "lodash.clone": "^4.1.0",
     "lodash.find": "^4.1.0",
-=======
-    "lodash.clone": "^4.1.0",
-    "lodash.find": "^4.0.2",
->>>>>>> 292194ea
     "nw": "^0.12.3",
     "nw-builder": "^2.0.2",
     "pouchdb-server": "^1.0.1",
